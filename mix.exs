--- conflicted
+++ resolved
@@ -1,11 +1,7 @@
 defmodule ExAws.Dynamo.Mixfile do
   use Mix.Project
 
-<<<<<<< HEAD
-  @version "2.2.2"
-=======
   @version "2.3.0"
->>>>>>> 2226c922
   @service "dynamo"
   @url "https://github.com/ex-aws/ex_aws_#{@service}"
   @name __MODULE__ |> Module.split() |> Enum.take(2) |> Enum.join(".")
