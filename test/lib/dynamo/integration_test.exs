defmodule ExAws.DynamoIntegrationTest do
  alias ExAws.Dynamo
  use ExUnit.Case, async: true

  ## These tests run against DynamoDb Local
  #
  # http://docs.aws.amazon.com/amazondynamodb/latest/developerguide/Tools.DynamoDBLocal.html
  # In this way they can safely delete data and tables without risking actual data on
  # Dynamo
  #

  @moduletag :dynamo

  setup_all do
<<<<<<< HEAD
    tables = [ "TestUsers", Test.User, "TestSeveralUsers", TestFoo, "test_books", "TestUsersWithRange" ]
=======
    tables = [
      "TestUsers",
      Test.User,
      "TestSeveralUsers",
      TestFoo,
      "test_books",
      "TestUsersWithRange",
      "TestTransactions",
      "TestTransactions2"
    ]
>>>>>>> 2226c922

    DDBLocal.delete_test_tables(tables)

    on_exit(fn ->
      DDBLocal.delete_test_tables(tables)
    end)
  end

  test "#list_tables" do
    assert {:ok, %{"TableNames" => _}} = Dynamo.list_tables() |> ExAws.request()
  end

  test "#create and destroy table" do
    assert {:ok, %{"TableDescription" => %{"TableName" => "Elixir.TestFoo"}}} =
             Dynamo.create_table(TestFoo, :shard_id, [shard_id: :string], 1, 1) |> ExAws.request()
  end

  test "#create table with range" do
    assert Dynamo.create_table(
             "TestUsersWithRange",
             [email: :hash, age: :range],
             [email: :string, age: :number],
             1,
             1
           )
           |> ExAws.request()
  end

  test "put and get item with map values work" do
    {:ok, _} = Dynamo.create_table(Test.User, :email, [email: :string], 1, 1) |> ExAws.request()

    user = %Test.User{
      email: "foo@bar.com",
      name: %{first: "bob", last: "bubba"},
      age: 23,
      admin: false
    }

    assert {:ok, _} = Dynamo.put_item(Test.User, user) |> ExAws.request()

    item =
      Test.User
      |> Dynamo.get_item(%{email: user.email})
      |> ExAws.request!()
      |> Dynamo.decode_item(as: Test.User)

    assert user == item
  end

  test "put and get several items with map values work" do
<<<<<<< HEAD
    {:ok, _} =
      Dynamo.create_table("TestSeveralUsers", :email, [email: :string], 1, 1) |> ExAws.request()
=======
    {:ok, _} = Dynamo.create_table("TestSeveralUsers", :email, [email: :string], 1, 1) |> ExAws.request()
>>>>>>> 2226c922

    user1 = %Test.User{
      email: "foo@bar.com",
      name: %{first: "bob", last: "bubba"},
      age: 23,
      admin: false
    }

    user2 = %Test.User{
      email: "bar@bar.com",
      name: %{first: "jane", last: "bubba"},
      age: 21,
      admin: true
    }

    assert {:ok, _} = Dynamo.put_item("TestSeveralUsers", user1) |> ExAws.request()
    assert {:ok, _} = Dynamo.put_item("TestSeveralUsers", user2) |> ExAws.request()

    items =
      Dynamo.scan("TestSeveralUsers", limit: 2)
      |> ExAws.request!()
      |> Dynamo.decode_item(as: Test.User)

    assert Enum.at(items, 0) == user1
    assert Enum.at(items, 1) == user2
  end

  test "transactions work" do
    {:ok, _} = Dynamo.create_table("TestTransactions", :email, [email: :string], 1, 1) |> ExAws.request()
    {:ok, _} = Dynamo.create_table("TestTransactions2", :email, [email: :string], 1, 1) |> ExAws.request()

    user1 = %Test.User{
      email: "foo@bar.com",
      name: %{first: "bob", last: "bubba"},
      age: 23,
      admin: false
    }

    assert {:ok, _} =
             Dynamo.transact_write_items(put: {"TestTransactions", user1}, put: {"TestTransactions2", user1})
             |> ExAws.request()

    user2 = %Test.User{
      email: "bar@bar.com",
      name: %{first: "jane", last: "bubba"},
      age: 21,
      admin: true
    }

    assert {:error, {"TransactionCanceledException", _}} =
             Dynamo.transact_write_items(
               put: {"TestTransactions", user2},
               condition_check:
                 {"TestTransactions2", Map.take(user2, [:email]), condition_expression: "attribute_exists(age)"}
             )
             |> ExAws.request()

    assert {:ok, %{}} =
             Dynamo.transact_write_items(
               put: {"TestTransactions", user2},
               put: {"TestTransactions2", user2},
               update:
                 {"TestTransactions", Map.take(user1, [:email]),
                  update_expression: "set age = age + :one", expression_attribute_values: [one: 1]}
             )
             |> ExAws.request()

    assert {:ok, %{"Responses" => [get1, _get2]}} =
             Dynamo.transact_get_items([
               {"TestTransactions", Map.take(user1, [:email])},
               {"TestTransactions2", Map.take(user2, [:email])}
             ])
             |> ExAws.request()

    assert 24 == get1 |> Dynamo.decode_item(as: Test.User) |> Map.get(:age)

    assert {:ok, %{}} =
             Dynamo.transact_write_items(
               delete: {"TestTransactions", Map.take(user1, [:email])},
               delete: {"TestTransactions2", Map.take(user2, [:email])}
             )
             |> ExAws.request()

    assert {:ok, %{"Responses" => [%{}, %{}]}} =
             Dynamo.transact_get_items([
               {"TestTransactions", Map.take(user1, [:email])},
               {"TestTransactions2", Map.take(user2, [:email])}
             ])
             |> ExAws.request()
  end

  test "stream scan" do
    {:ok, _} = Dynamo.create_table("TestUsers", :email, [email: :string], 1, 1) |> ExAws.request()

    user = %Test.User{
      email: "foo@bar.com",
      name: %{first: "bob", last: "bubba"},
      age: 23,
      admin: false
    }

    assert {:ok, _} = Dynamo.put_item("TestUsers", user) |> ExAws.request()

    user = %Test.User{
      email: "bar@bar.com",
      name: %{first: "bob", last: "bubba"},
      age: 23,
      admin: false
    }

    assert {:ok, _} = Dynamo.put_item("TestUsers", user) |> ExAws.request()

    user = %Test.User{
      email: "baz@bar.com",
      name: %{first: "bob", last: "bubba"},
      age: 23,
      admin: false
    }

    assert {:ok, _} = Dynamo.put_item("TestUsers", user) |> ExAws.request()

    assert Dynamo.scan("TestUsers", limit: 1)
           |> ExAws.stream!()
           |> Enum.count() == 3
  end

  test "batch_write_item works" do
    {:ok, _} =
      Dynamo.create_table(
        "test_books",
        [title: "hash", format: "range"],
        [title: :string, format: :string],
        1,
        1
      )
      |> ExAws.request()

    requests = [
      [put_request: [item: %{title: "Tale of Two Cities", format: "hardcover", price: 20.00}]],
      [put_request: [item: %{title: "Tale of Two Cities", format: "softcover", price: 10.00}]]
    ]

    assert {:ok, _} = Dynamo.batch_write_item(%{"test_books" => requests}) |> ExAws.request()

    delete_requests = [
      [delete_request: [key: %{title: "Tale of Two Cities", format: "hardcover"}]],
      [delete_request: [key: %{title: "Tale of Two Cities", format: "softcover"}]]
    ]

    assert {:ok, _} = Dynamo.batch_write_item(%{"test_books" => delete_requests}) |> ExAws.request()
  end
end<|MERGE_RESOLUTION|>--- conflicted
+++ resolved
@@ -12,9 +12,6 @@
   @moduletag :dynamo
 
   setup_all do
-<<<<<<< HEAD
-    tables = [ "TestUsers", Test.User, "TestSeveralUsers", TestFoo, "test_books", "TestUsersWithRange" ]
-=======
     tables = [
       "TestUsers",
       Test.User,
@@ -25,7 +22,6 @@
       "TestTransactions",
       "TestTransactions2"
     ]
->>>>>>> 2226c922
 
     DDBLocal.delete_test_tables(tables)
 
@@ -76,12 +72,7 @@
   end
 
   test "put and get several items with map values work" do
-<<<<<<< HEAD
-    {:ok, _} =
-      Dynamo.create_table("TestSeveralUsers", :email, [email: :string], 1, 1) |> ExAws.request()
-=======
     {:ok, _} = Dynamo.create_table("TestSeveralUsers", :email, [email: :string], 1, 1) |> ExAws.request()
->>>>>>> 2226c922
 
     user1 = %Test.User{
       email: "foo@bar.com",
